--- conflicted
+++ resolved
@@ -12,12 +12,7 @@
 * FOSSASIA is supporting development and promotion of ExpEYES project since 2014 mainly through Google Summer of Code
 * The current work is a part of my GSoC-16 project
 
-<<<<<<< HEAD
 ### Communication Chat: [Pocket Science Slack Channel](http://fossasia.slack.com/messages/pocketscience/) | [Get an Invite](http://fossasia-slack.herokuapp.com/)
-=======
-## Communication
-Chat: [Pocket Science Slack Channel](http://fossasia.slack.com/messages/pocketscience/) | [Get an Invite](http://fossasia-slack.herokuapp.com/)
->>>>>>> 88998c75
 
 ----------------
 
@@ -31,20 +26,16 @@
 * PyQt 4.7+, PySide, or PyQt5
 * python 2.6, 2.7, or 3.x
 * NumPy, Scipy
-* pyqt4-dev-tools         &nbsp;   #for pyuic4
-* Pyqtgraph               &nbsp;  #Plotting library
-* pyopengl and qt-opengl  &nbsp;   #for 3D graphics
-* iPython-qtconsole       &nbsp;   #optional
+* pyqt4-dev-tools         &nbsp;   **For pyuic4**
+* Pyqtgraph               &nbsp;  **For Plotting library**
+* pyopengl and qt-opengl  &nbsp;   **For 3D graphics**
+* iPython-qtconsole       &nbsp;   **optional**
 
 
 ##### Now clone both the repositories [pslab-apps](https://github.com/fossasia/pslab-apps)  and [pslab](https://github.com/fossasia/pslab).
 
 
-<<<<<<< HEAD
 ##### Libraries must be installed in any order
-=======
-##### Libraries must be installed in ~~the following~~ any order
->>>>>>> 88998c75
 
 1. pslab-apps
 2. pslab
@@ -93,3 +84,4 @@
 * [Features and Controls of PSLab](http://blog.fossasia.org/features-and-controls-of-pocket-science-lab/)
 * [Design your own Experiments](http://blog.fossasia.org/design-your-own-experiments-with-pslab/)
 * [New Tools and Sensors for Fossasia PSLab and ExpEYES](http://blog.fossasia.org/new-tools-and-sensors-fossasia-pslab-and-expeyes/) 
+
